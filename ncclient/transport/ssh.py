--- conflicted
+++ resolved
@@ -377,18 +377,17 @@
         if username is None:
             username = getpass.getuser()
 
-<<<<<<< HEAD
-        sock = None
-        proxycommand = config.get("proxycommand")
-        if proxycommand:
-            if not isinstance(proxycommand, basestring):
-              proxycommand = [os.path.expanduser(elem) for elem in proxycommand]
-            else:
-              proxycommand = os.path.expanduser(proxycommand)
-            sock = paramiko.proxy.ProxyCommand(proxycommand)
-=======
         if sock_fd is None:
-            if config.get("proxycommand"):
+            proxycommand = config.get("proxycommand")
+            if proxycommand:
+                self.logger.debug("Configuring Proxy. %s", proxycommand)
+                if not isinstance(proxycommand, basestring):
+                  proxycommand = [os.path.expanduser(elem) for elem in proxycommand]
+                else:
+                  proxycommand = os.path.expanduser(proxycommand)
+                sock = paramiko.proxy.ProxyCommand(proxycommand)
+
+    if config.get("proxycommand"):
                 self.logger.debug("Configuring Proxy. %s", config.get("proxycommand"))
                 sock = paramiko.proxy.ProxyCommand(config.get("proxycommand"))
             else:
@@ -407,7 +406,6 @@
                     break
                 else:
                     raise SSHError("Could not open socket to %s:%s" % (host, port))
->>>>>>> f7fa801d
         else:
             if sys.version_info[0] < 3:
                 s = socket.fromfd(int(sock_fd), socket.AF_INET, socket.SOCK_STREAM)
