--- conflicted
+++ resolved
@@ -116,11 +116,6 @@
     session.connect(*args, **kwds)
     return Manager(session, device_handler, **kwds)
 
-<<<<<<< HEAD
-connect = connect_ssh
-"Same as :func:`connect_ssh`, since SSH is currently the only transport."
-=======
-
 def connect_ioproc(*args, **kwds):
     if "device_params" in kwds:
         device_params = kwds["device_params"]
@@ -148,8 +143,6 @@
             return connect_ssh(*args, **kwds)
         else:
             return connect_ioproc(*args, **kwds)
-
->>>>>>> 72e08d7b
 
 class OpExecutor(type):
 
