--- conflicted
+++ resolved
@@ -33,11 +33,7 @@
 
 
 setup(name='ncclient',
-<<<<<<< HEAD
-      version='0.4.7',
-=======
       version='0.5.0',
->>>>>>> ab98c069
       description="Python library for NETCONF clients",
       long_description = long_description,
       author="Shikhar Bhushan, Leonidas Poulopoulos, Ebben Aries",
